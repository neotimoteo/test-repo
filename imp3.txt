--- conflicted
+++ resolved
@@ -1,5 +1,2 @@
-<<<<<<< HEAD
 some imp B
-=======
-some imp A
->>>>>>> 851c094e
+some imp A